--- conflicted
+++ resolved
@@ -22,11 +22,7 @@
 
 [shell emqx]
     !cd $PACKAGE_PATH
-<<<<<<< HEAD
-    !unzip -q -o emqx-ubuntu20.04-$(echo $old_vsn | sed  -r 's/[v|e]//g')-amd64.zip
-=======
     !unzip -q -o $PROFILE-ubuntu20.04-$(echo $old_vsn | sed  -r 's/[v|e]//g')-amd64.zip
->>>>>>> b24ae592
     ?SH-PROMPT
 
     !cd emqx
@@ -80,11 +76,7 @@
     ???sent
 
 [shell emqx]
-<<<<<<< HEAD
-    !cp -f ../emqx-ubuntu20.04-$VSN-amd64.zip releases/
-=======
     !cp -f ../$PROFILE-ubuntu20.04-$VSN-amd64.zip releases/
->>>>>>> b24ae592
     !./bin/emqx install $VSN
     ?SH-PROMPT
     !./bin/emqx versions |grep permanent | grep -oE "[0-9].[0-9].[0-9]"
@@ -99,11 +91,7 @@
     ?SH-PROMPT
 
 [shell emqx2]
-<<<<<<< HEAD
-    !cp -f ../emqx-ubuntu20.04-$VSN-amd64.zip releases/
-=======
     !cp -f ../$PROFILE-ubuntu20.04-$VSN-amd64.zip releases/
->>>>>>> b24ae592
     !./bin/emqx install $VSN
     ?SH-PROMPT
     !./bin/emqx versions |grep permanent | grep -oE "[0-9].[0-9].[0-9]"
