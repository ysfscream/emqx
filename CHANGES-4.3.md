--- conflicted
+++ resolved
@@ -27,11 +27,8 @@
 * Add UTF-8 string validity check in `strict_mode` for MQTT packet.
   When set to true, invalid UTF-8 strings will cause the client to be disconnected. i.e. client ID, topic name. [#7261]
 * Changed systemd service restart delay from 10 seconds to 60 seconds.
-<<<<<<< HEAD
 * MQTT-SN gateway supports initiative to synchronize registered topics after session resumed. [#7300]
-=======
 * Add load control app for future development.
->>>>>>> e8bbfc38
 
 ### Bug fixes
 
