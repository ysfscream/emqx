--- conflicted
+++ resolved
@@ -1,11 +1,5 @@
 {deps,
-<<<<<<< HEAD
  [{mongodb, {git,"https://github.com/emqx/mongodb-erlang", {tag, "v3.0.7"}}}
-=======
- [{mongodb, {git,"https://github.com/emqx/mongodb-erlang", {tag, "v3.0.7"}}},
-  {ecpool, {git,"https://github.com/emqx/ecpool", {tag, "0.5.0"}}},
-  {emqx_passwd, {git, "https://github.com/emqx/emqx-passwd", {tag, "v1.1.1"}}}
->>>>>>> 2fda0a15
  ]}.
 
 {edoc_opts, [{preprocess, true}]}.
@@ -26,18 +20,4 @@
 
 {cover_enabled, true}.
 {cover_opts, [verbose]}.
-<<<<<<< HEAD
 {cover_export_enabled, true}.
-=======
-{cover_export_enabled, true}.
-
-{profiles,
- [{test,
-   [{deps,
-     [{emqx_ct_helper, {git, "https://github.com/emqx/emqx-ct-helper", {tag, "1.2.2"}}},
-      {emqtt, {git, "https://github.com/emqx/emqtt", {tag, "1.2.3"}}}
-     ]},
-    {erl_opts, [debug_info]}
-   ]}
- ]}.
->>>>>>> 2fda0a15
