%%--------------------------------------------------------------------
%% Copyright (c) 2022-2023 EMQ Technologies Co., Ltd. All Rights Reserved.
%%--------------------------------------------------------------------

-module(emqx_bridge_kafka_action_info).

-behaviour(emqx_action_info).

-export([
    bridge_v1_type_name/0,
    action_type_name/0,
    connector_type_name/0,
    schema_module/0,
    connector_action_config_to_bridge_v1_config/2,
    bridge_v1_config_to_action_config/2
]).

bridge_v1_type_name() -> kafka.

action_type_name() -> kafka_producer.

connector_type_name() -> kafka_producer.

schema_module() -> emqx_bridge_kafka.

connector_action_config_to_bridge_v1_config(ConnectorConfig, ActionConfig) ->
    BridgeV1Config1 = maps:remove(<<"connector">>, ActionConfig),
    BridgeV1Config2 = emqx_utils_maps:deep_merge(ConnectorConfig, BridgeV1Config1),
    emqx_utils_maps:rename(<<"parameters">>, <<"kafka">>, BridgeV1Config2).

bridge_v1_config_to_action_config(BridgeV1Conf, ConnectorName) ->
    Config0 = emqx_action_info:transform_bridge_v1_config_to_action_config(
        BridgeV1Conf, ConnectorName, schema_module(), kafka_producer
    ),
<<<<<<< HEAD
    KafkaMap = emqx_utils_maps:deep_get([<<"parameters">>, <<"kafka">>], Config0, #{}),
    Config1 = emqx_utils_maps:deep_remove([<<"parameters">>, <<"kafka">>], Config0),
    Config2 = emqx_utils_maps:deep_merge(Config1, #{<<"parameters">> => KafkaMap}),
=======
    KafkaMap = maps:get(<<"kafka">>, BridgeV1Conf, #{}),
    Config2 = emqx_utils_maps:deep_merge(Config0, #{<<"parameters">> => KafkaMap}),
>>>>>>> e065217e
    maps:with(producer_action_field_keys(), Config2).

%%------------------------------------------------------------------------------------------
%% Internal helper functions
%%------------------------------------------------------------------------------------------

producer_action_field_keys() ->
    [
        to_bin(K)
     || {K, _} <- emqx_bridge_kafka:fields(kafka_producer_action)
    ].

to_bin(B) when is_binary(B) -> B;
to_bin(L) when is_list(L) -> list_to_binary(L);
to_bin(A) when is_atom(A) -> atom_to_binary(A, utf8).<|MERGE_RESOLUTION|>--- conflicted
+++ resolved
@@ -32,14 +32,8 @@
     Config0 = emqx_action_info:transform_bridge_v1_config_to_action_config(
         BridgeV1Conf, ConnectorName, schema_module(), kafka_producer
     ),
-<<<<<<< HEAD
-    KafkaMap = emqx_utils_maps:deep_get([<<"parameters">>, <<"kafka">>], Config0, #{}),
-    Config1 = emqx_utils_maps:deep_remove([<<"parameters">>, <<"kafka">>], Config0),
-    Config2 = emqx_utils_maps:deep_merge(Config1, #{<<"parameters">> => KafkaMap}),
-=======
     KafkaMap = maps:get(<<"kafka">>, BridgeV1Conf, #{}),
     Config2 = emqx_utils_maps:deep_merge(Config0, #{<<"parameters">> => KafkaMap}),
->>>>>>> e065217e
     maps:with(producer_action_field_keys(), Config2).
 
 %%------------------------------------------------------------------------------------------
