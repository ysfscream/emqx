<<<<<<< HEAD
%% -*- mode: erlang -*-
{VSN,
  [{"4.3.3",[{load_module,emqx_bridge_mqtt,brutal_purge,soft_purge,[]}]},
   {<<"4\\.3\\.[1-2]">>,
    [{load_module,emqx_bridge_mqtt,brutal_purge,soft_purge,[]},
     {load_module,emqx_bridge_mqtt_actions,brutal_purge,soft_purge,[]}]},
   {"4.3.0",
    [{load_module,emqx_bridge_mqtt,brutal_purge,soft_purge,[]},
     {load_module,emqx_bridge_worker,brutal_purge,soft_purge,[]},
     {load_module,emqx_bridge_mqtt_actions,brutal_purge,soft_purge,[]}]},
   {<<".*">>,[]}],
  [{"4.3.3",[{load_module,emqx_bridge_mqtt,brutal_purge,soft_purge,[]}]},
   {<<"4\\.3\\.[1-2]">>,
    [{load_module,emqx_bridge_mqtt,brutal_purge,soft_purge,[]},
     {load_module,emqx_bridge_mqtt_actions,brutal_purge,soft_purge,[]}]},
   {"4.3.0",
    [{load_module,emqx_bridge_mqtt,brutal_purge,soft_purge,[]},
     {load_module,emqx_bridge_worker,brutal_purge,soft_purge,[]},
     {load_module,emqx_bridge_mqtt_actions,brutal_purge,soft_purge,[]}]},
   {<<".*">>,[]}]}.
=======
%% -*-: erlang -*-

{"4.3.4",
  [
    {<<"4.3.3">>, [
      {load_module, emqx_bridge_mqtt, brutal_purge, soft_purge, []}
    ]},
    {<<"4.3.[1-2]">>, [
      {load_module, emqx_bridge_mqtt, brutal_purge, soft_purge, []},
      {load_module, emqx_bridge_mqtt_actions, brutal_purge, soft_purge, []}
    ]},
    {"4.3.0", [
      {load_module, emqx_bridge_mqtt, brutal_purge, soft_purge, []},
      {load_module, emqx_bridge_worker, brutal_purge, soft_purge, []},
      {load_module, emqx_bridge_mqtt_actions, brutal_purge, soft_purge, []}
    ]},
    {<<".*">>, []}
  ],
  [
    {<<"4.3.3">>, [
      {load_module, emqx_bridge_mqtt, brutal_purge, soft_purge, []}
    ]},
    {<<"4.3.[1-2]">>, [
      {load_module, emqx_bridge_mqtt, brutal_purge, soft_purge, []},
      {load_module, emqx_bridge_mqtt_actions, brutal_purge, soft_purge, []}
    ]},
    {"4.3.0", [
      {load_module, emqx_bridge_mqtt, brutal_purge, soft_purge, []},
      {load_module, emqx_bridge_worker, brutal_purge, soft_purge, []},
      {load_module, emqx_bridge_mqtt_actions, brutal_purge, soft_purge, []}
    ]},
    {<<".*">>, []}
  ]
}.
>>>>>>> a147f82b
<|MERGE_RESOLUTION|>--- conflicted
+++ resolved
@@ -1,25 +1,3 @@
-<<<<<<< HEAD
-%% -*- mode: erlang -*-
-{VSN,
-  [{"4.3.3",[{load_module,emqx_bridge_mqtt,brutal_purge,soft_purge,[]}]},
-   {<<"4\\.3\\.[1-2]">>,
-    [{load_module,emqx_bridge_mqtt,brutal_purge,soft_purge,[]},
-     {load_module,emqx_bridge_mqtt_actions,brutal_purge,soft_purge,[]}]},
-   {"4.3.0",
-    [{load_module,emqx_bridge_mqtt,brutal_purge,soft_purge,[]},
-     {load_module,emqx_bridge_worker,brutal_purge,soft_purge,[]},
-     {load_module,emqx_bridge_mqtt_actions,brutal_purge,soft_purge,[]}]},
-   {<<".*">>,[]}],
-  [{"4.3.3",[{load_module,emqx_bridge_mqtt,brutal_purge,soft_purge,[]}]},
-   {<<"4\\.3\\.[1-2]">>,
-    [{load_module,emqx_bridge_mqtt,brutal_purge,soft_purge,[]},
-     {load_module,emqx_bridge_mqtt_actions,brutal_purge,soft_purge,[]}]},
-   {"4.3.0",
-    [{load_module,emqx_bridge_mqtt,brutal_purge,soft_purge,[]},
-     {load_module,emqx_bridge_worker,brutal_purge,soft_purge,[]},
-     {load_module,emqx_bridge_mqtt_actions,brutal_purge,soft_purge,[]}]},
-   {<<".*">>,[]}]}.
-=======
 %% -*-: erlang -*-
 
 {"4.3.4",
@@ -53,5 +31,4 @@
     ]},
     {<<".*">>, []}
   ]
-}.
->>>>>>> a147f82b
+}.