--- conflicted
+++ resolved
@@ -152,7 +152,6 @@
           - name: ekka
             containerPort: 4370
           envFrom:
-<<<<<<< HEAD
           - configMapRef:
               name: {{ include "emqx.fullname" . }}-env
           {{- if .Values.extraEnvFrom }}
@@ -172,10 +171,6 @@
           {{- if .Values.extraEnv }}
 {{ toYaml .Values.extraEnv | indent 10 }}
           {{- end }}
-=======
-            - configMapRef:
-                name: {{ include "emqx.fullname" . }}-env
->>>>>>> 7e26ae4f
           resources:
 {{ toYaml .Values.resources | indent 12 }}
           volumeMounts:
