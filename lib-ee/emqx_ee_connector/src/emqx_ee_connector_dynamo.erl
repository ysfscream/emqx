%%--------------------------------------------------------------------
%% Copyright (c) 2023 EMQ Technologies Co., Ltd. All Rights Reserved.
%%--------------------------------------------------------------------

-module(emqx_ee_connector_dynamo).

-behaviour(emqx_resource).

-include_lib("emqx_resource/include/emqx_resource.hrl").
-include_lib("typerefl/include/types.hrl").
-include_lib("emqx/include/logger.hrl").
-include_lib("snabbkaffe/include/snabbkaffe.hrl").
-include_lib("hocon/include/hoconsc.hrl").

-export([roots/0, fields/1]).

%% `emqx_resource' API
-export([
    callback_mode/0,
    is_buffer_supported/0,
    on_start/2,
    on_stop/2,
    on_query/3,
    on_batch_query/3,
    on_get_status/2
]).

-export([
    connect/1
]).

-import(hoconsc, [mk/2, enum/1, ref/2]).

%%=====================================================================
%% Hocon schema
roots() ->
    [{config, #{type => hoconsc:ref(?MODULE, config)}}].

fields(config) ->
    [
        {url, mk(binary(), #{required => true, desc => ?DESC("url")})},
        {table, mk(binary(), #{required => true, desc => ?DESC("table")})},
        {aws_access_key_id,
            mk(
                binary(),
                #{required => true, desc => ?DESC("aws_access_key_id")}
            )},
        {aws_secret_access_key,
            mk(
                binary(),
                #{required => true, desc => ?DESC("aws_secret_access_key")}
            )},
        {pool_size, fun emqx_connector_schema_lib:pool_size/1},
        {auto_reconnect, fun emqx_connector_schema_lib:auto_reconnect/1}
    ].

%%========================================================================================
%% `emqx_resource' API
%%========================================================================================

callback_mode() -> always_sync.

is_buffer_supported() -> false.

on_start(
    InstanceId,
    #{
        url := Url,
        aws_access_key_id := AccessKeyID,
        aws_secret_access_key := SecretAccessKey,
        table := Table,
        pool_size := PoolSize
    } = Config
) ->
    ?SLOG(info, #{
        msg => "starting_dynamo_connector",
        connector => InstanceId,
        config => redact(Config)
    }),

    {Schema, Server, DefaultPort} = get_host_info(to_str(Url)),
    #{hostname := Host, port := Port} = emqx_schema:parse_server(Server, #{
        default_port => DefaultPort
    }),

    Options = [
        {config, #{
            host => Host,
            port => Port,
            aws_access_key_id => to_str(AccessKeyID),
            aws_secret_access_key => to_str(SecretAccessKey),
            schema => Schema
        }},
        {pool_size, PoolSize}
    ],

    Templates = parse_template(Config),
    State = #{
        pool_name => InstanceId,
        table => Table,
        templates => Templates
    },
    case emqx_resource_pool:start(InstanceId, ?MODULE, Options) of
        ok ->
            {ok, State};
        Error ->
            Error
    end.

on_stop(InstanceId, #{pool_name := PoolName}) ->
    ?SLOG(info, #{
        msg => "stopping_dynamo_connector",
        connector => InstanceId
    }),
    emqx_resource_pool:stop(PoolName).

on_query(InstanceId, Query, State) ->
    do_query(InstanceId, Query, State).

%% we only support batch insert
on_batch_query(InstanceId, [{send_message, _} | _] = Query, State) ->
    do_query(InstanceId, Query, State);
on_batch_query(_InstanceId, Query, _State) ->
    {error, {unrecoverable_error, {invalid_request, Query}}}.

%% we only support batch insert

on_get_status(_InstanceId, #{pool_name := Pool}) ->
    Health = emqx_resource_pool:health_check_workers(
        Pool, {emqx_ee_connector_dynamo_client, is_connected, []}
    ),
    status_result(Health).

status_result(_Status = true) -> connected;
status_result(_Status = false) -> connecting.

%%========================================================================================
%% Helper fns
%%========================================================================================

do_query(
    InstanceId,
    Query,
<<<<<<< HEAD
    ApplyMode,
    #{pool_name := PoolName, templates := Templates, table := Table} = State
=======
    #{poolname := PoolName, templates := Templates, table := Table} = State
>>>>>>> 9da5331e
) ->
    ?TRACE(
        "QUERY",
        "dynamo_connector_received",
        #{connector => InstanceId, query => Query, state => State}
    ),
    Result = ecpool:pick_and_do(
        PoolName,
        {emqx_ee_connector_dynamo_client, query, [Table, Query, Templates]},
        no_handover
    ),

    case Result of
        {error, Reason} ->
            ?tp(
                dynamo_connector_query_return,
                #{error => Reason}
            ),
            ?SLOG(error, #{
                msg => "dynamo_connector_do_query_failed",
                connector => InstanceId,
                query => Query,
                reason => Reason
            }),
            Result;
        _ ->
            ?tp(
                dynamo_connector_query_return,
                #{result => Result}
            ),
            Result
    end.

connect(Opts) ->
    Options = proplists:get_value(config, Opts),
    {ok, _Pid} = Result = emqx_ee_connector_dynamo_client:start_link(Options),
    Result.

parse_template(Config) ->
    Templates =
        case maps:get(template, Config, undefined) of
            undefined -> #{};
            <<>> -> #{};
            Template -> #{send_message => Template}
        end,

    parse_template(maps:to_list(Templates), #{}).

parse_template([{Key, H} | T], Templates) ->
    ParamsTks = emqx_plugin_libs_rule:preproc_tmpl(H),
    parse_template(
        T,
        Templates#{Key => ParamsTks}
    );
parse_template([], Templates) ->
    Templates.

to_str(List) when is_list(List) ->
    List;
to_str(Bin) when is_binary(Bin) ->
    erlang:binary_to_list(Bin).

get_host_info("http://" ++ Server) ->
    {"http://", Server, 80};
get_host_info("https://" ++ Server) ->
    {"https://", Server, 443};
get_host_info(Server) ->
    {"http://", Server, 80}.

redact(Data) ->
    emqx_utils:redact(Data, fun(Any) -> Any =:= aws_secret_access_key end).<|MERGE_RESOLUTION|>--- conflicted
+++ resolved
@@ -141,12 +141,7 @@
 do_query(
     InstanceId,
     Query,
-<<<<<<< HEAD
-    ApplyMode,
     #{pool_name := PoolName, templates := Templates, table := Table} = State
-=======
-    #{poolname := PoolName, templates := Templates, table := Table} = State
->>>>>>> 9da5331e
 ) ->
     ?TRACE(
         "QUERY",
