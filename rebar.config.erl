--- conflicted
+++ resolved
@@ -426,44 +426,6 @@
         _ -> false
     end.
 
-<<<<<<< HEAD
-=======
-relx_apps_per_edition(ee) ->
-    [
-        emqx_license,
-        {emqx_enterprise, load},
-        emqx_bridge_kafka,
-        emqx_bridge_pulsar,
-        emqx_bridge_gcp_pubsub,
-        emqx_bridge_cassandra,
-        emqx_bridge_opents,
-        emqx_bridge_clickhouse,
-        emqx_bridge_dynamo,
-        emqx_bridge_hstreamdb,
-        emqx_bridge_influxdb,
-        emqx_bridge_iotdb,
-        emqx_bridge_matrix,
-        emqx_bridge_mongodb,
-        emqx_bridge_mysql,
-        emqx_bridge_pgsql,
-        emqx_bridge_redis,
-        emqx_bridge_rocketmq,
-        emqx_bridge_tdengine,
-        emqx_bridge_timescale,
-        emqx_bridge_sqlserver,
-        emqx_oracle,
-        emqx_bridge_oracle,
-        emqx_bridge_rabbitmq,
-        emqx_schema_registry,
-        emqx_eviction_agent,
-        emqx_node_rebalance,
-        emqx_ft,
-        emqx_bridge_kinesis
-    ];
-relx_apps_per_edition(ce) ->
-    [emqx_telemetry].
-
->>>>>>> f2a32e8e
 relx_overlay(ReleaseType, Edition) ->
     [
         {mkdir, "log/"},
