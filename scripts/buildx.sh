--- conflicted
+++ resolved
@@ -77,8 +77,4 @@
     --workdir /emqx \
     --platform="linux/$ARCH" \
     "$BUILDER" \
-<<<<<<< HEAD
-    bash -euc "git config --global --add safe.directory /emqx && chown -R root:root ./_build && make ${PROFILE}-${PKGTYPE} && .ci/build_packages/tests.sh $PROFILE $PKGTYPE"
-=======
-    bash -euc "git config --global --add safe.directory /emqx && make ${PROFILE}-${PKGTYPE} && .ci/build_packages/tests.sh $PROFILE $PKGTYPE"
->>>>>>> 29622558
+    bash -euc "git config --global --add safe.directory /emqx && chown -R root:root ./_build && make ${PROFILE}-${PKGTYPE} && .ci/build_packages/tests.sh $PROFILE $PKGTYPE"