%%------------------------------------------------------------------------------
%%% Copyright (c) 2012-2015 eMQTT.IO, All Rights Reserved.
%% 
%% Permission is hereby granted, free of charge, to any person obtaining a copy
%% of this software and associated documentation files (the "Software"), to deal
%% in the Software without restriction, including without limitation the rights
%% to use, copy, modify, merge, publish, distribute, sublicense, and/or sell
%% copies of the Software, and to permit persons to whom the Software is
%% furnished to do so, subject to the following conditions:
%% 
%% The above copyright notice and this permission notice shall be included in all
%% copies or substantial portions of the Software.
%% 
%% THE SOFTWARE IS PROVIDED "AS IS", WITHOUT WARRANTY OF ANY KIND, EXPRESS OR
%% IMPLIED, INCLUDING BUT NOT LIMITED TO THE WARRANTIES OF MERCHANTABILITY,
%% FITNESS FOR A PARTICULAR PURPOSE AND NONINFRINGEMENT. IN NO EVENT SHALL THE
%% AUTHORS OR COPYRIGHT HOLDERS BE LIABLE FOR ANY CLAIM, DAMAGES OR OTHER
%% LIABILITY, WHETHER IN AN ACTION OF CONTRACT, TORT OR OTHERWISE, ARISING FROM,
%% OUT OF OR IN CONNECTION WITH THE SOFTWARE OR THE USE OR OTHER DEALINGS IN THE
%% SOFTWARE.
%%------------------------------------------------------------------------------
%%% @doc
%%% emqttd erlang vm.
%%%
%%% @end
%%%-----------------------------------------------------------------------------

-module(emqttd_vm).

<<<<<<< HEAD
=======
-export([microsecs/0]).

-export([loads/0, scheduler_usage/1]).

-export([get_memory/0]).

-export([get_process_list/0,
         get_process_info/0,
         get_process_gc/0,
         get_process_group_leader_info/1]).
	
-export([get_ets_list/0,
         get_ets_info/0,
         get_ets_info/1,
         get_ets_object/0,
         get_ets_object/1]).

-export([get_port_types/0,
         get_port_info/0,
         get_port_info/1]).

>>>>>>> 988e6170
-define(UTIL_ALLOCATORS, [temp_alloc,
                          eheap_alloc,
                          binary_alloc,
                          ets_alloc,
                          driver_alloc,
                          sl_alloc,
                          ll_alloc,
                          fix_alloc,
                          std_alloc
                         ]).

-define(PROCESS_LIST, [initial_call,
<<<<<<< HEAD
		       reductions,
		       memory, 
		       message_queue_len, 
		       current_function]).

-define(PROCESS_INFO, [initial_call, 
		       current_function,
		       registered_name,
		       status,
		       message_queue_len,
		       group_leader,
		       priority,
		       trap_exit,
		       reductions,
		       binary,
		       last_calls,
		       catchlevel,
		       trace,
		       suspending,
		       sequential_trace_token,
		       error_handler]).

-define(PROCESS_GC, [memory,
		     total_heap_size,
		     heap_size,
		     stack_size,
		     min_heap_size]).%,
		     %fullsweep_after]).

-export([timestamp/0, microsecs/0]).

-export([loads/0]).

-define(SYSTEM_INFO, [
                      allocated_areas,
=======
                       reductions,
                       memory,
                       message_queue_len,
                       current_function]).

-define(PROCESS_INFO, [initial_call,
                       current_function,
                       registered_name,
                       status,
                       message_queue_len,
                       group_leader,
                       priority,
                       trap_exit,
                       reductions,
                       binary,
                       last_calls,
                       catchlevel,
                       trace,
                       suspending,
                       sequential_trace_token,
                       error_handler]).

-define(PROCESS_GC, [memory,
                     total_heap_size,
                     heap_size,
                     stack_size,
                     min_heap_size]).
                     %fullsweep_after]).

-define(SYSTEM_INFO, [allocated_areas,
>>>>>>> 988e6170
                      allocator,
                      alloc_util_allocators,
                      build_type,
                      check_io,
                      compat_rel,
                      creation,
                      debug_compiled,
                      dist,
                      dist_ctrl,
                      driver_version,
                      elib_malloc,
                      dist_buf_busy_limit,
                      %fullsweep_after, % included in garbage_collection
                      garbage_collection,
                      %global_heaps_size, % deprecated
                      heap_sizes,
                      heap_type,
                      info,
                      kernel_poll,
                      loaded,
                      logical_processors,
                      logical_processors_available,
                      logical_processors_online,
                      machine,
                      %min_heap_size, % included in garbage_collection
                      %min_bin_vheap_size, % included in garbage_collection
                      modified_timing_level,
                      multi_scheduling,
                      multi_scheduling_blockers,
                      otp_release,
                      port_count,
                      process_count,
                      process_limit,
                      scheduler_bind_type,
                      scheduler_bindings,
                      scheduler_id,
                      schedulers,
                      schedulers_online,
                      smp_support,
                      system_version,
                      system_architecture,
                      threads,
                      thread_pool_size,
                      trace_control_word,
                      update_cpu_info,
                      version,
                      wordsize
                  ]).

-define(SOCKET_OPTS, [active,
                      broadcast,
<<<<<<< HEAD
		      buffer,
		      buffer,
		      buffer,
		      buffer,
=======
                      buffer,
>>>>>>> 988e6170
                      delay_send,
                      dontroute,
                      exit_on_close,
                      header,
<<<<<<< HEAD
		      high_watermark,
		      ipv6_v6only,
                      keepalive,
		      linger,
		      low_watermark,
		      mode,
                      nodelay,
                      packet,
                      packet_size,
		      priority,
=======
                      high_watermark,
                      ipv6_v6only,
                      keepalive,
                      linger,
                      low_watermark,
                      mode,
                      nodelay,
                      packet,
                      packet_size,
                      priority,
>>>>>>> 988e6170
                      read_packets,
                      recbuf,
                      reuseaddr,
                      send_timeout,
                      send_timeout_close,
                      sndbuf,
<<<<<<< HEAD
                      tos
                     ]).


-author("Feng Lee <feng@emqtt.io>").

-export([timestamp/0, microsecs/0]).

-export([loads/0,
	scheduler_usage/1]).

-export([get_memory/0]).

-export([get_process_list/0,
 	 get_process_info/0,
 	 get_process_gc/0,
 	 get_process_group_leader_info/1]).
	
-export([get_ets_list/0,
 	 get_ets_info/0,
	 get_ets_info/1,
 	 get_ets_object/0,
	 get_ets_object/1]).

-export([get_port_types/0,
	 get_port_info/0,
 	 get_port_info/1]).

timestamp() ->
    {MegaSecs, Secs, _MicroSecs} = os:timestamp(),
    MegaSecs * 1000000 + Secs.
=======
                      tos]).
>>>>>>> 988e6170

microsecs() ->
    {Mega, Sec, Micro} = erlang:now(),
    (Mega * 1000000 + Sec) * 1000000 + Micro.

loads() ->
    [{load1, ftos(cpu_sup:avg1()/256)},
     {load5, ftos(cpu_sup:avg5()/256)},
     {load15, ftos(cpu_sup:avg15()/256)}].

ftos(F) -> 
    [S] = io_lib:format("~.2f", [F]), S.

%%%% erlang vm scheduler_usage  fun copied from recon 
scheduler_usage(Interval) when is_integer(Interval) ->
    %% We start and stop the scheduler_wall_time system flag
    %% if it wasn't in place already. Usually setting the flag 
    %% should have a CPU impact(make it higher) only when under low usage.
    FormerFlag = erlang:system_flag(scheduler_wall_time, true),
    First = erlang:statistics(scheduler_wall_time),
    timer:sleep(Interval),
    Last = erlang:statistics(scheduler_wall_time),
    erlang:system_flag(scheduler_wall_time, FormerFlag),
    scheduler_usage_diff(First, Last).

scheduler_usage_diff(First, Last) ->
    lists:map(
	    fun({{I, A0, T0},{I, A1, T1}}) ->{I, (A1 - A0)/(T1 - T0)}end,
	    lists:zip(lists:sort(First), lists:sort(Last))
    ).

get_memory()->
    [{Key, get_memory(Key, current)} || Key <- [used, allocated, unused, usage]] ++ erlang:memory().

get_memory(used, Keyword) ->
    lists:sum(lists:map(fun({_, Prop}) ->
			        container_size(Prop, Keyword, blocks_size)
			end, util_alloc()));
get_memory(allocated, Keyword) ->
    lists:sum(lists:map(fun({_, Prop})->
		   		container_size(Prop, Keyword, carriers_size)
	            	end, util_alloc()));
get_memory(unused, Keyword) ->
    get_memory(allocated, Keyword) - get_memory(used, Keyword);
get_memory(usage, Keyword) ->
    get_memory(used, Keyword) / get_memory(allocated, Keyword).

util_alloc()->
    alloc(?UTIL_ALLOCATORS).

alloc()->
    {_Mem, Allocs} = snapshot_int(),
    Allocs.
alloc(Type) ->
    [{{T, Instance}, Props} || {{T, Instance}, Props} <- alloc(), lists:member(T, Type)].

snapshot_int() ->
    {erlang:memory(), allocators()}.

allocators() ->
    UtilAllocators = erlang:system_info(alloc_util_allocators),
    Allocators = [sys_alloc, mseg_alloc|UtilAllocators],
    [{{A, N},lists:sort(proplists:delete(versions, Props))} || 
        A <- Allocators,
	Allocs <- [erlang:system_info({allocator, A})],
	Allocs =/= false,
	{_, N, Props} <- Allocs].

container_size(Prop, Keyword, Container) ->
    Sbcs = container_value(Prop, Keyword, sbcs, Container),
    Mbcs = container_value(Prop, Keyword, mbcs, Container),
    Sbcs+Mbcs.

container_value(Prop, Keyword, Type, Container) when is_atom(Keyword)->
    container_value(Prop, 2, Type, Container);
container_value(Props, Pos, mbcs = Type, Container) when is_integer(Pos)->
    Pool = case proplists:get_value(mbcs_pool, Props) of
	    PoolProps when PoolProps =/= undefined ->
		    element(Pos, lists:keyfind(Container, 1, PoolProps));
	    _ -> 0
	   end,
    TypeProps = proplists:get_value(Type, Props),
    Pool + element(Pos, lists:keyfind(Container, 1, TypeProps));

container_value(Props, Pos, Type, Container) ->
    TypeProps = proplists:get_value(Type, Props),
    element(Pos, lists:keyfind(Container, 1, TypeProps)).

get_process_list()->
    [get_process_list(Pid) || Pid <- processes()].

get_process_list(Pid) when is_pid(Pid) ->
    Info =  [process_info(Pid, Key) || Key <- ?PROCESS_LIST],
    [{pid, pid_port_fun_to_atom(Pid)}] ++ lists:flatten([convert_pid_info(Item) || Item <- Info]).

get_process_info() ->
    [get_process_info(Pid) || Pid <- processes()].
get_process_info(Pid) when is_pid(Pid) ->
    ProcessInfo = [process_info(Pid, Key) || Key <- ?PROCESS_INFO],
    lists:flatten([convert_pid_info(Item) || Item <- ProcessInfo]).

get_process_gc() ->
    [get_process_gc(Pid) || Pid <- processes()].
get_process_gc(Pid) when is_pid(Pid) ->
    GcInfo = [process_info(Pid, Key) || Key <- ?PROCESS_GC],
    lists:flatten([convert_pid_info(E) || E <- GcInfo]).

get_process_group_leader_info(LeaderPid) when is_pid(LeaderPid) ->
    LeaderInfo = [{Key, Value}|| {Key, Value} <- process_info(LeaderPid), lists:member(Key, ?PROCESS_INFO)],
    lists:flatten([convert_pid_info(E) || E <- LeaderInfo]).

get_ets_list() ->
     ets:all().

get_ets_info() ->
    [get_ets_info(Tab) || Tab <- ets:all()].

get_ets_info(Tab) ->
    case ets:info(Tab) of
	undefined ->
	    [];
	Entries when is_list(Entries) ->
	    mapping(Entries)
    end.	

get_ets_object() ->
    [{Tab, get_ets_object(Tab)} || Tab <- ets:all()].

get_ets_object(Tab) ->
    TabInfo = ets:info(Tab),
    Size = proplists:get_value(size, TabInfo),
    NameTab = proplists:get_value(named_table, TabInfo),
    if  (Size == 0) or (NameTab == false) ->
	[];
    true ->
	ets:tab2list(Tab)	
    end.

get_port_types() ->
    lists:usort(fun({KA, VA},{KB, VB})-> {VA, KB} >{VB, KA} end,
	ports_type_count([Type || {_Port, Type} <- ports_type_list()])).

get_port_info() ->
    [get_port_info(Port) ||Port <- erlang:ports()].

get_port_info(PortTerm) ->
    Port = transform_port(PortTerm),
    [port_info(Port, Type) || Type <- [meta, signals, io, memory_used, specific]].

port_info(Port, meta) ->
	{meta, List} = port_info_type(Port, meta, [id, name, os_pid]),
	case port_info(Port, registered_name)  of
		[] -> {meta, List};
		Name -> {meta, [Name | List]}
end;

port_info(PortTerm, signals) ->
    port_info_type(PortTerm, signals, [connected, links, monitors]);

port_info(PortTerm, io) ->
    port_info_type(PortTerm, io, [input, output]);

port_info(PortTerm, memory_used) ->
    port_info_type(PortTerm, memory_used, [memory, queue_size]);

port_info(PortTerm, specific) ->
	Port = transform_port(PortTerm),
	Props = case erlang:port_info(Port, name) of
		{_, Type}  when Type =:= "udp_inet";
				Type =:= "tcp_inet";
				Type =:= "sctp_inet" ->
					case catch inet:getstat(Port) of
						{ok, Stats} -> [{statistics, Stats}];
						_ ->[]

		end ++
		case catch inet:peername(Port) of
			{ok, Peer} ->[{peername, Peer}];
			{error, _} ->[]
	end ++
	case catch inet:sockname(Port) of
		{ok, Local} ->[{sockname, Local}];
		{error, _} -> []
end ++
case catch inet:getopts(Port, ?SOCKET_OPTS ) of
	{ok, Opts} -> [{options, Opts}];
	{error, _} -> []
end;
	{_, "efile"} ->
		[];
	_ ->[]
end,
	{specific, Props};
port_info(PortTerm, Keys) when is_list(Keys) ->
	Port = transform_port(PortTerm),
	[erlang:port_info(Port, Key) || Key <- Keys];
port_info(PortTerm, Key) when is_atom(Key) ->
	Port = transform_port(PortTerm),
	erlang:port_info(Port, Key).

port_info_type(PortTerm, Type, Keys) ->
	Port = transform_port(PortTerm),
	{Type, [erlang:port_info(Port, Key) || Key <- Keys]}.

transform_port(Port) when is_port(Port)  -> Port;
transform_port("#Port<0." ++ Id) ->
    N = list_to_integer(lists:sublist(Id, length(Id) - 1)),
    transform_port(N);
transform_port(N) when is_integer(N) ->
    Name = iolist_to_binary(atom_to_list(node())),
    NameLen = iolist_size(Name),
    Vsn = binary:last(term_to_binary(self())),
    Bin = <<131, 102, 100,
    	    NameLen:2/unit:8,
	    Name:NameLen/binary,
	    N:4/unit:8,
	    Vsn:8>>,
    binary_to_term(Bin).

ports_type_list() ->
    [{Port, PortType} || Port <- erlang:ports(),
		{_, PortType} <- [erlang:port_info(Port, name)]].

ports_type_count(Types) ->
    DictTypes = lists:foldl(fun(Type, Acc)->
			dict:update_counter(Type, 1, Acc)	       
		end, dict:new(), Types),
    dict:to_list(DictTypes).

mapping(Entries) ->
    mapping(Entries, []).
mapping([], Acc) ->
    Acc;
mapping([{owner, V}|Entries], Acc) when is_pid(V) ->
    OwnerInfo = process_info(V),
    Owner = proplists:get_value(registered_name, OwnerInfo, undefined),
    mapping(Entries, [{owner, pid_port_fun_to_atom(Owner)}|Acc]);
mapping([{Key, Value}|Entries], Acc) ->
    mapping(Entries, [{Key, pid_port_fun_to_atom(Value)}|Acc]).

%ip_to_binary(Tuple) ->
%    iolist_to_binary(string:join(lists:map(fun integer_to_list/1, tuple_to_list(Tuple)), ".")).

convert_pid_info({initial_call,{_M, F, _A}}) ->
    {initial_call, F};
convert_pid_info({current_function, {M, F, A}}) ->
    {current_function, list_to_atom(lists:concat([atom_to_list(M),":",atom_to_list(F),"/",integer_to_list(A)]))};
convert_pid_info({suspending, List}) ->
    {suspending, [pid_port_fun_to_atom(E) || E <- List]};
convert_pid_info({binary, List}) ->
    {binary,[tuple_to_list(E) || E <- List]};
convert_pid_info({Key, Term}) when is_pid(Term) or is_port(Term) or is_function(Term) ->
    {Key, pid_port_fun_to_atom(Term)};
convert_pid_info(Item) ->
    Item.

%convert_port_info({name, Name}) ->
%    {name, list_to_binary(Name)};
%convert_port_info({links, List}) ->
%    {links, [pid_port_fun_to_atom(Item) || Item <- List]};
%convert_port_info({connected, Pid}) ->
%    erlang:process_info(Pid, registered_name);
%convert_port_info(Item) ->
%    Item.


pid_port_fun_to_atom(Term) when is_pid(Term) ->
    erlang:list_to_atom(pid_to_list(Term));
pid_port_fun_to_atom(Term) when is_port(Term) ->
    erlang:list_to_atom(erlang:port_to_list(Term));
pid_port_fun_to_atom(Term) when is_function(Term) ->
    erlang:list_to_atom(erlang:fun_to_list(Term));
pid_port_fun_to_atom(Term) ->
    Term.<|MERGE_RESOLUTION|>--- conflicted
+++ resolved
@@ -27,8 +27,6 @@
 
 -module(emqttd_vm).
 
-<<<<<<< HEAD
-=======
 -export([microsecs/0]).
 
 -export([loads/0, scheduler_usage/1]).
@@ -50,7 +48,6 @@
          get_port_info/0,
          get_port_info/1]).
 
->>>>>>> 988e6170
 -define(UTIL_ALLOCATORS, [temp_alloc,
                           eheap_alloc,
                           binary_alloc,
@@ -63,43 +60,6 @@
                          ]).
 
 -define(PROCESS_LIST, [initial_call,
-<<<<<<< HEAD
-		       reductions,
-		       memory, 
-		       message_queue_len, 
-		       current_function]).
-
--define(PROCESS_INFO, [initial_call, 
-		       current_function,
-		       registered_name,
-		       status,
-		       message_queue_len,
-		       group_leader,
-		       priority,
-		       trap_exit,
-		       reductions,
-		       binary,
-		       last_calls,
-		       catchlevel,
-		       trace,
-		       suspending,
-		       sequential_trace_token,
-		       error_handler]).
-
--define(PROCESS_GC, [memory,
-		     total_heap_size,
-		     heap_size,
-		     stack_size,
-		     min_heap_size]).%,
-		     %fullsweep_after]).
-
--export([timestamp/0, microsecs/0]).
-
--export([loads/0]).
-
--define(SYSTEM_INFO, [
-                      allocated_areas,
-=======
                        reductions,
                        memory,
                        message_queue_len,
@@ -130,7 +90,6 @@
                      %fullsweep_after]).
 
 -define(SYSTEM_INFO, [allocated_areas,
->>>>>>> 988e6170
                       allocator,
                       alloc_util_allocators,
                       build_type,
@@ -182,30 +141,11 @@
 
 -define(SOCKET_OPTS, [active,
                       broadcast,
-<<<<<<< HEAD
-		      buffer,
-		      buffer,
-		      buffer,
-		      buffer,
-=======
                       buffer,
->>>>>>> 988e6170
                       delay_send,
                       dontroute,
                       exit_on_close,
                       header,
-<<<<<<< HEAD
-		      high_watermark,
-		      ipv6_v6only,
-                      keepalive,
-		      linger,
-		      low_watermark,
-		      mode,
-                      nodelay,
-                      packet,
-                      packet_size,
-		      priority,
-=======
                       high_watermark,
                       ipv6_v6only,
                       keepalive,
@@ -216,48 +156,13 @@
                       packet,
                       packet_size,
                       priority,
->>>>>>> 988e6170
                       read_packets,
                       recbuf,
                       reuseaddr,
                       send_timeout,
                       send_timeout_close,
                       sndbuf,
-<<<<<<< HEAD
-                      tos
-                     ]).
-
-
--author("Feng Lee <feng@emqtt.io>").
-
--export([timestamp/0, microsecs/0]).
-
--export([loads/0,
-	scheduler_usage/1]).
-
--export([get_memory/0]).
-
--export([get_process_list/0,
- 	 get_process_info/0,
- 	 get_process_gc/0,
- 	 get_process_group_leader_info/1]).
-	
--export([get_ets_list/0,
- 	 get_ets_info/0,
-	 get_ets_info/1,
- 	 get_ets_object/0,
-	 get_ets_object/1]).
-
--export([get_port_types/0,
-	 get_port_info/0,
- 	 get_port_info/1]).
-
-timestamp() ->
-    {MegaSecs, Secs, _MicroSecs} = os:timestamp(),
-    MegaSecs * 1000000 + Secs.
-=======
                       tos]).
->>>>>>> 988e6170
 
 microsecs() ->
     {Mega, Sec, Micro} = erlang:now(),
