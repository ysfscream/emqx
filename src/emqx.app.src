{application, emqx,
 [{id, "emqx"},
  {description, "EMQ X"},
<<<<<<< HEAD
  {vsn, "4.4.1"}, % strict semver, bump manually!
=======
  %% Note: this version is not the same as the release version!  This
  %% is simply the emqx `application' version, which is separate from
  %% the emqx `release' version, which in turn is comprised of several
  %% apps, one of which is this.  See `emqx_release.hrl' for more
  %% info.
  {vsn, "4.3.14"}, % strict semver, bump manually!
>>>>>>> f42c04d6
  {modules, []},
  {registered, []},
  {applications, [kernel,stdlib,gproc,gen_rpc,esockd,cowboy,sasl,os_mon]},
  {mod, {emqx_app,[]}},
  {env, []},
  {licenses, ["Apache-2.0"]},
  {maintainers, ["EMQ X Team <contact@emqx.io>"]},
  {links, [{"Homepage", "https://emqx.io/"},
           {"Github", "https://github.com/emqx/emqx"}
          ]}
]}.<|MERGE_RESOLUTION|>--- conflicted
+++ resolved
@@ -1,16 +1,12 @@
 {application, emqx,
  [{id, "emqx"},
   {description, "EMQ X"},
-<<<<<<< HEAD
-  {vsn, "4.4.1"}, % strict semver, bump manually!
-=======
   %% Note: this version is not the same as the release version!  This
   %% is simply the emqx `application' version, which is separate from
   %% the emqx `release' version, which in turn is comprised of several
   %% apps, one of which is this.  See `emqx_release.hrl' for more
   %% info.
-  {vsn, "4.3.14"}, % strict semver, bump manually!
->>>>>>> f42c04d6
+  {vsn, "4.4.2"}, % strict semver, bump manually!
   {modules, []},
   {registered, []},
   {applications, [kernel,stdlib,gproc,gen_rpc,esockd,cowboy,sasl,os_mon]},
