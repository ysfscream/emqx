--- conflicted
+++ resolved
@@ -103,16 +103,11 @@
     ok;
 reload_acl(State) ->
     case catch load_rules_from_file(State) of
-<<<<<<< HEAD
+
         {'EXIT', Error} -> {error, Error};
         #state{config=File} ->
             io:format("reload acl_internal successfully: ~p~n", [File]),
             ok
-=======
-        {'EXIT', Error} ->
-            {error, Error};
-        true -> ok
->>>>>>> 3f811aa9
     end.
 
 -spec(description() -> string()).
