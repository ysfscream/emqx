%%--------------------------------------------------------------------
%% Copyright (c) 2019 EMQ Technologies Co., Ltd. All Rights Reserved.
%%
%% Licensed under the Apache License, Version 2.0 (the "License");
%% you may not use this file except in compliance with the License.
%% You may obtain a copy of the License at
%%
%%     http://www.apache.org/licenses/LICENSE-2.0
%%
%% Unless required by applicable law or agreed to in writing, software
%% distributed under the License is distributed on an "AS IS" BASIS,
%% WITHOUT WARRANTIES OR CONDITIONS OF ANY KIND, either express or implied.
%% See the License for the specific language governing permissions and
%% limitations under the License.
%%--------------------------------------------------------------------

%% @doc MQTTv5 capabilities
-module(emqx_mqtt_caps).

-include("emqx.hrl").
-include("emqx_mqtt.hrl").

-export([ check_pub/2
        , check_sub/2
        , get_caps/1
        , get_caps/2
        ]).

<<<<<<< HEAD
-export([default_caps/0]).
=======
-export_type([caps/0]).
>>>>>>> 4974eab2

-type(caps() :: #{max_packet_size  => integer(),
                  max_clientid_len => integer(),
                  max_topic_alias  => integer(),
                  max_topic_levels => integer(),
                  max_qos_allowed  => emqx_mqtt_types:qos(),
                  mqtt_retain_available      => boolean(),
                  mqtt_shared_subscription   => boolean(),
                  mqtt_wildcard_subscription => boolean()}).

-define(UNLIMITED, 0).

-define(DEFAULT_CAPS, [{max_packet_size,  ?MAX_PACKET_SIZE},
                       {max_clientid_len, ?MAX_CLIENTID_LEN},
                       {max_topic_alias,  ?UNLIMITED},
                       {max_topic_levels, ?UNLIMITED},
                       {max_qos_allowed,  ?QOS_2},
                       {mqtt_retain_available,      true},
                       {mqtt_shared_subscription,   true},
                       {mqtt_wildcard_subscription, true}]).

-define(PUBCAP_KEYS, [max_qos_allowed,
                      mqtt_retain_available,
                      max_topic_alias
                     ]).
-define(SUBCAP_KEYS, [max_qos_allowed,
                      max_topic_levels,
                      mqtt_shared_subscription,
                      mqtt_wildcard_subscription]).

-spec(check_pub(emqx_types:zone(), map()) -> ok | {error, emqx_mqtt_types:reason_code()}).
check_pub(Zone, Props) when is_map(Props) ->
    do_check_pub(Props, maps:to_list(get_caps(Zone, publish))).

do_check_pub(_Props, []) ->
    ok;
do_check_pub(Props = #{qos := QoS}, [{max_qos_allowed, MaxQoS}|Caps]) ->
    case QoS > MaxQoS of
        true  -> {error, ?RC_QOS_NOT_SUPPORTED};
        false -> do_check_pub(Props, Caps)
    end;
do_check_pub(Props = #{ topic_alias := TopicAlias}, [{max_topic_alias, MaxTopicAlias}| Caps]) ->
    case TopicAlias =< MaxTopicAlias andalso TopicAlias > 0 of
        false -> {error, ?RC_TOPIC_ALIAS_INVALID};
        true -> do_check_pub(Props, Caps)
    end;
do_check_pub(#{retain := true}, [{mqtt_retain_available, false}|_Caps]) ->
    {error, ?RC_RETAIN_NOT_SUPPORTED};
do_check_pub(Props, [{max_topic_alias, _} | Caps]) ->
    do_check_pub(Props, Caps);
do_check_pub(Props, [{mqtt_retain_available, _}|Caps]) ->
    do_check_pub(Props, Caps).

-spec(check_sub(emqx_types:zone(), emqx_mqtt_types:topic_filters())
      -> {ok | error, emqx_mqtt_types:topic_filters()}).
check_sub(Zone, TopicFilters) ->
    Caps = maps:to_list(get_caps(Zone, subscribe)),
    lists:foldr(fun({Topic, Opts}, {Ok, Result}) ->
                    case check_sub(Topic, Opts, Caps) of
                        {ok, Opts1} ->
                            {Ok, [{Topic, Opts1}|Result]};
                        {error, Opts1} ->
                            {error, [{Topic, Opts1}|Result]}
                    end
                end, {ok, []}, TopicFilters).

check_sub(_Topic, Opts, []) ->
    {ok, Opts};
check_sub(Topic, Opts = #{qos := QoS}, [{max_qos_allowed, MaxQoS}|Caps]) ->
    check_sub(Topic, Opts#{qos := min(QoS, MaxQoS)}, Caps);
check_sub(Topic, Opts, [{mqtt_shared_subscription, true}|Caps]) ->
    check_sub(Topic, Opts, Caps);
check_sub(Topic, Opts, [{mqtt_shared_subscription, false}|Caps]) ->
    case maps:is_key(share, Opts) of
        true  ->
            {error, Opts#{rc := ?RC_SHARED_SUBSCRIPTIONS_NOT_SUPPORTED}};
        false -> check_sub(Topic, Opts, Caps)
    end;
check_sub(Topic, Opts, [{mqtt_wildcard_subscription, true}|Caps]) ->
    check_sub(Topic, Opts, Caps);
check_sub(Topic, Opts, [{mqtt_wildcard_subscription, false}|Caps]) ->
    case emqx_topic:wildcard(Topic) of
        true  ->
            {error, Opts#{rc := ?RC_WILDCARD_SUBSCRIPTIONS_NOT_SUPPORTED}};
        false -> check_sub(Topic, Opts, Caps)
    end;
check_sub(Topic, Opts, [{max_topic_levels, ?UNLIMITED}|Caps]) ->
    check_sub(Topic, Opts, Caps);
check_sub(Topic, Opts, [{max_topic_levels, Limit}|Caps]) ->
    case emqx_topic:levels(Topic) of
        Levels when Levels > Limit ->
            {error, Opts#{rc := ?RC_TOPIC_FILTER_INVALID}};
        _ -> check_sub(Topic, Opts, Caps)
    end.

default_caps() ->
    ?DEFAULT_CAPS.

get_caps(Zone, publish) ->
    with_env(Zone, '$mqtt_pub_caps',
             fun() ->
                 filter_caps(?PUBCAP_KEYS, get_caps(Zone))
             end);

get_caps(Zone, subscribe) ->
    with_env(Zone, '$mqtt_sub_caps',
             fun() ->
                 filter_caps(?SUBCAP_KEYS, get_caps(Zone))
             end).

get_caps(Zone) ->
    with_env(Zone, '$mqtt_caps',
             fun() ->
                 maps:from_list([{Cap, emqx_zone:get_env(Zone, Cap, Def)}
                                 || {Cap, Def} <- ?DEFAULT_CAPS])
             end).

filter_caps(Keys, Caps) ->
    maps:filter(fun(Key, _Val) -> lists:member(Key, Keys) end, Caps).

with_env(Zone, Key, InitFun) ->
    case emqx_zone:get_env(Zone, Key) of
        undefined -> Caps = InitFun(),
                     ok = emqx_zone:set_env(Zone, Key, Caps),
                     Caps;
        ZoneCaps  -> ZoneCaps
    end.<|MERGE_RESOLUTION|>--- conflicted
+++ resolved
@@ -26,11 +26,7 @@
         , get_caps/2
         ]).
 
-<<<<<<< HEAD
 -export([default_caps/0]).
-=======
--export_type([caps/0]).
->>>>>>> 4974eab2
 
 -type(caps() :: #{max_packet_size  => integer(),
                   max_clientid_len => integer(),
