--- conflicted
+++ resolved
@@ -62,11 +62,7 @@
     emqx_pool:async_submit(fun ?MODULE:test_mfa/0, []).
 
 async_submit_crash(_) ->
-<<<<<<< HEAD
-    emqx_pool:async_submit(fun() -> error(test) end).
-=======
     emqx_pool:async_submit(fun() -> error(unexpected_error) end).
->>>>>>> 3e0fa872
 
 t_unexpected(_) ->
     Pid = emqx_pool:worker(),
